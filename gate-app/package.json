{
  "name": "gate-app",
<<<<<<< HEAD
  "version": "1.0.20",
=======
  "version": "1.0.19",
>>>>>>> b905a9d0
  "main": "index.ts",
  "scripts": {
    "start": "expo start",
    "android": "expo run:android",
    "ios": "expo run:ios",
    "web": "expo start --web",
    "tunnel": "expo start --tunnel",
    "doctor": "npx expo-doctor",
    "version:patch": "node scripts/bump-version.js patch",
    "version:minor": "node scripts/bump-version.js minor",
    "version:major": "node scripts/bump-version.js major",
    "postinstall": "node scripts/setup-hooks.js"
  },
  "dependencies": {
    "@expo/config-plugins": "~10.0.0",
    "@expo/metro-config": "~0.20.0",
    "@expo/metro-runtime": "~5.0.4",
    "@expo/vector-icons": "^14.0.0",
    "@react-native-async-storage/async-storage": "2.1.2",
    "buffer": "^6.0.3",
    "expo": "53.0.9",
    "expo-clipboard": "~7.1.4",
    "expo-dev-client": "~5.1.8",
    "expo-status-bar": "~2.2.3",
    "precompiled-mqtt": "^4.3.14-beta",
    "react": "19.0.0",
    "react-dom": "19.0.0",
    "react-native": "0.79.2",
    "react-native-web": "^0.20.0"
  },
  "devDependencies": {
    "@babel/core": "^7.20.0",
    "@react-native-community/cli": "latest",
    "@types/react": "~19.0.10",
    "metro": "^0.82.0",
    "metro-config": "^0.82.0",
    "metro-core": "^0.82.0",
    "metro-resolver": "^0.82.0",
    "metro-runtime": "^0.82.0",
    "typescript": "^5.1.3"
  },
  "expo": {
    "jsEngine": "hermes"
  },
  "private": true
}<|MERGE_RESOLUTION|>--- conflicted
+++ resolved
@@ -1,10 +1,6 @@
 {
   "name": "gate-app",
-<<<<<<< HEAD
-  "version": "1.0.20",
-=======
-  "version": "1.0.19",
->>>>>>> b905a9d0
+  "version": "1.0.21",
   "main": "index.ts",
   "scripts": {
     "start": "expo start",
